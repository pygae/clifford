--- conflicted
+++ resolved
@@ -10,7 +10,7 @@
     install:
       - |
         if [[ "${CONDA}" == "true" ]]; then
-          PYTHON_VERSION="$TRAVIS_PYTHON_VERSION" CONDA_INSTALLER_OS="${TRAVIS_OS_NAME:-linux}" source auto_version/travis_install_conda.sh \
+          PYTHON_VERSION="$TRAVIS_PYTHON_VERSION" CONDA_INSTALLER_OS="${TRAVIS_OS_NAME:-linux}" source travis_install_conda.sh \
             numpy \
             scipy \
             numba \
@@ -79,51 +79,7 @@
       stage: Test
       <<: *test_job
 
-<<<<<<< HEAD
     - os: linux
       python: '3.6'
       stage: Deploy
-      <<: *deploy_job
-=======
-before_install:
-  - if [[ "$TRAVIS_OS_NAME" == "linux" ]]; then lsb_release -a ; fi
-
-install:
-  - |
-    if [[ "${CONDA}" == "true" ]]; then
-      PYTHON_VERSION="$TRAVIS_PYTHON_VERSION" CONDA_INSTALLER_OS="${TRAVIS_OS_NAME:-linux}" source travis_install_conda.sh \
-        numpy \
-        scipy \
-        numba \
-        pip \
-        h5py \
-        pytest \
-        pytest-cov;
-      conda install -c conda-forge sparse;
-      conda install -c numba numba==0.45.1;
-    else
-      pip install pytest-cov flake8
-    fi
-  - python setup.py install
-  - pip install codecov
-
-script:
-  - |
-    pytest clifford/test \
-      --doctest-modules \
-      --junitxml=junit/test-results.xml \
-      --durations=25 \
-      --cov=clifford \
-      --cov-branch
-
-after_success:
-  - codecov
-
-deploy:
-  provider: pypi
-  user: arsenovic
-  password:
-    secure: ieUd3c2DjrZQE+3FlqmU5FQObNWIDiL9E9G6aLs0ksEKAi5Z1t7fefXic1XHsHOZZYteycef/lZkUYg3ijwfZg2xzELeTdLef29GgUrxYuGL4MJ706UFj450Xlv9l1oH5D32OEKT2EwfxMqdrw39+N8zD5ehVyQbYM6Z3lwtCvg=
-  on:
-    tags: true
->>>>>>> b93d45d2
+      <<: *deploy_job