# -*- coding: utf-8 -*-
#
# Clifford documentation build configuration file, created by
# sphinx-quickstart on Mon Nov 17 15:17:10 2014.
#
# This file is execfile()d with the current directory set to its
# containing dir.
#
# Note that not all possible configuration values are present in this
# autogenerated file.
#
# All configuration values have a default; values that are commented out
# serve to show the default.

import sys
import os
import sphinx_rtd_theme

from clifford import __version__

# The short X.Y version.
version = __version__
# The full version, including alpha/beta/rc tags.
release = __version__


# If extensions (or modules to document with autodoc) are in another directory,
# add these directories to sys.path here. If the directory is relative to the
# documentation root, use os.path.abspath to make it absolute, like shown here.
#sys.path.insert(0, os.path.abspath('.'))

# -- General configuration ------------------------------------------------

# If your documentation needs a minimal Sphinx version, state it here.
#needs_sphinx = '1.0'

# Add any Sphinx extension module names here, as strings. They can be
# extensions coming with Sphinx (named 'sphinx.ext.*') or your custom
# ones.

sys.path.insert(0, os.path.abspath('../sphinxext'))

extensions = [
    'nbsphinx',
    'sphinx.ext.autodoc',
    'sphinx.ext.autosummary',
    'sphinx.ext.intersphinx',
    #'sphinx.ext.pngmath',\
    'sphinx.ext.napoleon',
    'sphinx.ext.mathjax',
    'sphinx.ext.viewcode',
    'IPython.sphinxext.ipython_directive',
    'IPython.sphinxext.ipython_console_highlighting',
    #'numpydoc',
    'sphinx.ext.viewcode',
<<<<<<< HEAD
    'sphinxcontrib.prettyspecialmethods',
=======
    'sphinxcontrib.bibtex',
>>>>>>> fb4dea06

    #'sphinx.ext.mathjax',
]

nbsphinx_execute = 'always'
nbsphinx_allow_errors = True
nbsphinx_kernel_name = 'python'
nbsphinx_execute_arguments = [
    "--InlineBackend.figure_formats={'svg', 'pdf'}",
    "--InlineBackend.rc={'figure.dpi': 96, 'savefig.transparent': True}",
]

napoleon_include_init_with_doc= False
nbsphinx_timeout = 60

# This is processed by Jinja2 and inserted before each notebook
nbsphinx_prolog = r"""
{% set docname = 'docs/' + env.doc2path(env.docname, base=None) %}
{% set git_ref = 'master' if '.' not in env.config.current_version else 'v' + env.config.release %}
.. raw:: html

    <div class="admonition note">
      <p>This page was generated from
        <a class="reference external" href="https://github.com/pygae/clifford/blob/{{ git_ref|e }}/{{ docname|e }}">{{ docname|e }}</a>.
        Interactive online version:
        <a href="https://mybinder.org/v2/gh/pygae/clifford/{{ git_ref|e }}?filepath={{ docname|e }}"><img alt="Binder badge" src="https://mybinder.org/badge_logo.svg" style="vertical-align:text-bottom"></a>.
      </p>
      <script>
        if (document.location.host) {
          var p = document.currentScript.previousSibling.previousSibling;
          var a = document.createElement('a');
          a.innerHTML = 'View in <em>nbviewer</em>';
          a.href = `https://nbviewer.jupyter.org/url${
            (window.location.protocol == 'https:' ? 's/' : '/') +
            window.location.host +
            window.location.pathname.slice(0, -4) }ipynb`;
          a.classList.add('reference');
          a.classList.add('external');
          p.appendChild(a);
          p.appendChild(document.createTextNode('.'));
        }
      </script>
    </div>

.. raw:: latex

    \nbsphinxstartnotebook{\scriptsize\noindent\strut
    \textcolor{gray}{The following section was generated from
    \sphinxcode{\sphinxupquote{\strut {{ docname | escape_latex }}}} \dotfill}}
"""

# This is processed by Jinja2 and inserted after each notebook
nbsphinx_epilog = r"""
{% set docname = 'doc/' + env.doc2path(env.docname, base=None) %}
.. raw:: latex

    \nbsphinxstopnotebook{\scriptsize\noindent\strut
    \textcolor{gray}{\dotfill\ \sphinxcode{\sphinxupquote{\strut
    {{ docname | escape_latex }}}} ends here.}}
"""

#autodoc_default_flags='members'
# you have to list all files with automodule here due to bug in sphinx and nbsphinx
# https://github.com/spatialaudio/nbsphinx/issues/14
autosummary_generate=['api/tools', 'api/cga']
autodoc_member_order = 'bysource'
numpydoc_show_class_members = True
# Add any paths that contain templates here, relative to this directory.
templates_path = ['_templates']

# The suffix of source filenames.
source_suffix = '.rst'

# The encoding of source files.
#source_encoding = 'utf-8-sig'

# The master toctree document.
master_doc = 'index'

# General information about the project.
project = u'Clifford'
copyright = u'2016, Robert Kern and the Clifford Team'

# The version info for the project you're documenting, acts as replacement for
# |version| and |release|, also used in various other places throughout the
# built documents.
#

# The language for content autogenerated by Sphinx. Refer to documentation
# for a list of supported languages.
#language = None

# There are two options for replacing |today|: either, you set today to some
# non-false value, then it is used:
#today = ''
# Else, today_fmt is used as the format for a strftime call.
#today_fmt = '%B %d, %Y'

# List of patterns, relative to source directory, that match files and
# directories to ignore when looking for source files.
exclude_patterns = ['_build', '**.ipynb_checkpoints']

# The reST default role (used for this markup: `text`) to use for all
# documents.
#default_role = None

# If true, '()' will be appended to :func: etc. cross-reference text.
#add_function_parentheses = True

# If true, the current module name will be prepended to all description
# unit titles (such as .. function::).
#add_module_names = True

# If true, sectionauthor and moduleauthor directives will be shown in the
# output. They are ignored by default.
#show_authors = False

# The name of the Pygments (syntax highlighting) style to use.
pygments_style = 'sphinx'

# A list of ignored prefixes for module index sorting.
#modindex_common_prefix = []

# If true, keep warnings as "system message" paragraphs in the built documents.
#keep_warnings = False


# -- Options for HTML output ----------------------------------------------

# The theme to use for HTML and HTML Help pages.  See the documentation for
# a list of builtin themes.
#html_theme = 'default'

html_theme = "sphinx_rtd_theme"

html_theme_path = [sphinx_rtd_theme.get_html_theme_path()]
# Theme options are theme-specific and customize the look and feel of a theme
# further.  For a list of options available for each theme, see the
# documentation.
html_theme_options = dict(
    navigation_depth=6,  # tutorials are quite deeply nested
    # collapse_navigation=False,
)

# Add any paths that contain custom themes here, relative to this directory.
#html_theme_path = []

# The name for this set of Sphinx documents.  If None, it defaults to
# "<project> v<release> documentation".
#html_title = None

# A shorter title for the navigation bar.  Default is the same as html_title.
#html_short_title = None

# The name of an image file (relative to this directory) to place at the top
# of the sidebar.
#html_logo = None

# The name of an image file (within the static path) to use as favicon of the
# docs.  This file should be a Windows icon file (.ico) being 16x16 or 32x32
# pixels large.
#html_favicon = None

# Add any paths that contain custom static files (such as style sheets) here,
# relative to this directory. They are copied after the builtin static files,
# so a file named "default.css" will overwrite the builtin "default.css".
html_static_path = ['_static']

# Add any extra paths that contain custom files (such as robots.txt or
# .htaccess) here, relative to this directory. These files are copied
# directly to the root of the documentation.
#html_extra_path = []

# If not '', a 'Last updated on:' timestamp is inserted at every page bottom,
# using the given strftime format.
#html_last_updated_fmt = '%b %d, %Y'

# If true, SmartyPants will be used to convert quotes and dashes to
# typographically correct entities.
#html_use_smartypants = True

# Custom sidebar templates, maps document names to template names.
#html_sidebars = {}

# Additional templates that should be rendered to pages, maps page names to
# template names.
#html_additional_pages = {}

# If false, no module index is generated.
#html_domain_indices = True

# If false, no index is generated.
#html_use_index = True

# If true, the index is split into individual pages for each letter.
#html_split_index = False

# If true, links to the reST sources are added to the pages.
#html_show_sourcelink = True

# If true, "Created using Sphinx" is shown in the HTML footer. Default is True.
#html_show_sphinx = True

# If true, "(C) Copyright ..." is shown in the HTML footer. Default is True.
#html_show_copyright = True

# If true, an OpenSearch description file will be output, and all pages will
# contain a <link> tag referring to it.  The value of this option must be the
# base URL from which the finished HTML is served.
#html_use_opensearch = ''

# This is the file name suffix for HTML files (e.g. ".xhtml").
#html_file_suffix = None

# Output file base name for HTML help builder.
htmlhelp_basename = 'Clifforddoc'


# -- Options for LaTeX output ---------------------------------------------

latex_elements = {
# The paper size ('letterpaper' or 'a4paper').
#'papersize': 'letterpaper',

# The font size ('10pt', '11pt' or '12pt').
#'pointsize': '10pt',

# Additional stuff for the LaTeX preamble.
#'preamble': '',
}

# Grouping the document tree into LaTeX files. List of tuples
# (source start file, target name, title,
#  author, documentclass [howto, manual, or own class]).
latex_documents = [
  ('index', 'Clifford.tex', u'Clifford Documentation',
   u'Clifford Team', 'manual'),
]

# The name of an image file (relative to this directory) to place at the top of
# the title page.
#latex_logo = None

# For "manual" documents, if this is true, then toplevel headings are parts,
# not chapters.
#latex_use_parts = False

# If true, show page references after internal links.
#latex_show_pagerefs = False

# If true, show URL addresses after external links.
#latex_show_urls = False

# Documents to append as an appendix to all manuals.
#latex_appendices = []

# If false, no module index is generated.
#latex_domain_indices = True


# -- Options for manual page output ---------------------------------------

# One entry per manual page. List of tuples
# (source start file, name, description, authors, manual section).
man_pages = [
    ('index', 'clifford', u'Clifford Documentation',
     [u'Clifford Team'], 1)
]

# If true, show URL addresses after external links.
#man_show_urls = False


# -- Options for Texinfo output -------------------------------------------

# Grouping the document tree into Texinfo files. List of tuples
# (source start file, target name, title, author,
#  dir menu entry, description, category)
texinfo_documents = [
  ('index', 'Clifford', u'Clifford Documentation',
   u'Clifford Team', 'Clifford', 'One line description of project.',
   'Miscellaneous'),
]

# Documents to append as an appendix to all manuals.
#texinfo_appendices = []

# If false, no module index is generated.
#texinfo_domain_indices = True

# How to display URL addresses: 'footnote', 'no', or 'inline'.
#texinfo_show_urls = 'footnote'

# If true, do not generate a @detailmenu in the "Top" node's menu.
#texinfo_no_detailmenu = False

intersphinx_mapping = {
    'python': ('https://docs.python.org/3', None),
    'sparse': ('https://sparse.pydata.org/en/latest', None),
    'numpy': ('https://docs.scipy.org/doc/numpy', None),
    'numba': ('https://numba.pydata.org/numba-doc/dev', None),
}<|MERGE_RESOLUTION|>--- conflicted
+++ resolved
@@ -53,11 +53,8 @@
     'IPython.sphinxext.ipython_console_highlighting',
     #'numpydoc',
     'sphinx.ext.viewcode',
-<<<<<<< HEAD
     'sphinxcontrib.prettyspecialmethods',
-=======
     'sphinxcontrib.bibtex',
->>>>>>> fb4dea06
 
     #'sphinx.ext.mathjax',
 ]
