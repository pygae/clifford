--- conflicted
+++ resolved
@@ -7,24 +7,16 @@
 from clifford.tools import orthoFrames2Versor as of2v
 from clifford._numba_utils import DISABLE_JIT
 
-<<<<<<< HEAD
 from clifford import tools
-
-=======
 from . import rng  # noqa: F401
->>>>>>> 659f75b4
+
 
 too_slow_without_jit = pytest.mark.skipif(
     DISABLE_JIT, reason="test is too slow without JIT"
 )
 
 
-<<<<<<< HEAD
-class ToolsTests(unittest.TestCase):
-=======
-@pytest.mark.skip(reason="unknown")
 class TestTools:
->>>>>>> 659f75b4
 
     def checkit(self, p, q, rng):  # noqa: F811
         # p, q =4,0
